--- conflicted
+++ resolved
@@ -6,11 +6,8 @@
 
 ## [Unreleased]
 
-<<<<<<< HEAD
+- Ability to stop debugging #11
 - Extension should install the latest CLI #12
-=======
-- Ability to stop debugging #11
->>>>>>> 947b81ae
 
 ## v0.1.0
 - Initial release
