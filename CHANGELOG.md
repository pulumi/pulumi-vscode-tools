--- conflicted
+++ resolved
@@ -6,13 +6,10 @@
 
 ## [Unreleased]
 
-<<<<<<< HEAD
-- Add Pulumi Copilot to extension pack
-=======
 - Ability to stop debugging #11
 - Fix for debugging with a self-managed backend #20
 - Extension should install the latest CLI #12
->>>>>>> 28dfba2e
+- Add Pulumi Copilot to extension pack
 
 ## v0.1.0
 - Initial release
